--- conflicted
+++ resolved
@@ -11,9 +11,5 @@
 fixedCameraTarget    (0.0, 0.0, 0.0) # this option is unused when useFixedCamera is false
 maxVisualizationFPS  65
 
-<<<<<<< HEAD
-# Remapper Configuration
-=======
 # Client Configuration
->>>>>>> 77c7a024
 humanStateDataPortName "/HDE/HumanStateServer/state:o"